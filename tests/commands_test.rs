mod helpers;

use h::{in_directory as cwd, Playground, Stub::*};
use helpers as h;
use std::path::{Path, PathBuf};

use nu::AbsolutePath;

#[test]
fn lines() {
    nu!(output,
        cwd("tests/fixtures/formats"),
        "open cargo_sample.toml --raw | lines | skip-while $it != \"[dependencies]\" | skip 1 | first 1 | split-column \"=\" | get Column1 | trim | echo $it"
    );

    assert_eq!(output, "rustyline");
}

#[test]
fn open_can_parse_csv() {
    nu!(
        output,
        cwd("tests/fixtures/formats"),
        "open caco3_plastics.csv | first 1 | get origin | echo $it"
    );

    assert_eq!(output, "SPAIN");
}

#[test]
fn open_can_parse_toml() {
    nu!(
        output,
        cwd("tests/fixtures/formats"),
        "open cargo_sample.toml | get package.edition | echo $it"
    );

    assert_eq!(output, "2018");
}

#[test]
fn open_can_parse_json() {
    nu!(output,
        cwd("tests/fixtures/formats"),
        "open sgml_description.json | get glossary.GlossDiv.GlossList.GlossEntry.GlossSee | echo $it"
    );

    assert_eq!(output, "markup")
}

#[test]
fn open_can_parse_xml() {
    nu!(
        output,
        cwd("tests/fixtures/formats"),
        "open jonathan.xml | get rss.channel.item.link | echo $it"
    );

    assert_eq!(
        output,
        "http://www.jonathanturner.org/2015/10/off-to-new-adventures.html"
    )
}

#[test]
fn open_can_parse_ini() {
    nu!(
        output,
        cwd("tests/fixtures/formats"),
        "open sample.ini | get SectionOne.integer | echo $it"
    );

    assert_eq!(output, "1234")
}

#[test]
fn open_error_if_file_not_found() {
    nu_error!(
        output,
        cwd("tests/fixtures/formats"),
        "open i_dont_exist.txt | echo $it"
    );

    assert!(output.contains("File could not be opened"));
}

#[test]
<<<<<<< HEAD
fn save_can_write_out_csv() -> Result<(), std::io::Error> {
    let (playground, tmp, _dir) = h::setup_playground_for("save_test")?;

    let expected_file = tmp.as_ref().join("cargo_sample.csv");

    let root = &AbsolutePath::new(std::env::current_dir()?);

    let path = root / "tests/fixtures/formats/cargo_sample.toml";

    let command = format!(
        "open {} | inc package.version --minor | get package | save {}",
        path.as_ref().display(),
        "cargo_sample.csv"
=======
fn save_figures_out_intelligently_where_to_write_out_with_metadata() {
    let sandbox = Playground::setup_for("save_smart_test")
        .with_files(vec![FileWithContent(
            "cargo_sample.toml",
            r#"
                [package]
                name = "nu"
                version = "0.1.1"
                authors = ["Yehuda Katz <wycats@gmail.com>"]
                description = "A shell for the GitHub era"
                license = "ISC"
                edition = "2018"
            "#,
        )])
        .test_dir_name();

    let full_path = format!("{}/{}", Playground::root(), sandbox);
    let subject_file = format!("{}/{}", full_path, "cargo_sample.toml");

    nu!(
        _output,
        cwd(&Playground::root()),
        "open save_smart_test/cargo_sample.toml | inc package.version --minor | save"
    );

    let actual = h::file_contents(&subject_file);
    assert!(actual.contains("0.2.0"));
}

#[test]
fn save_can_write_out_csv() {
    let sandbox = Playground::setup_for("save_test").test_dir_name();

    let full_path = format!("{}/{}", Playground::root(), sandbox);
    let expected_file = format!("{}/{}", full_path, "cargo_sample.csv");

    nu!(
        _output,
        cwd(&Playground::root()),
        "open ../formats/cargo_sample.toml | inc package.version --minor | get package | save save_test/cargo_sample.csv"
>>>>>>> 600f0f3a
    );

    for item in std::fs::read_dir(tmp.as_ref()) {
        println!("item :: {:?}", item);
    }

    nu!(_output, tmp.as_ref().display(), command);

    let actual = h::file_contents(&expected_file);
    assert!(actual.contains("[list list],A shell for the GitHub era,2018,ISC,nu,0.2.0"));

    drop(playground);
    drop(tmp);

    Ok(())
}

#[test]
<<<<<<< HEAD
fn rm_can_remove_a_file() -> Result<(), std::io::Error> {
    let _ = pretty_env_logger::try_init();

    let (_playground, tmp, _) = h::setup_playground_for("remove_file")?;

    let file = &AbsolutePath::new(&tmp) / "rm_test.txt";

    h::create_file_at(&file)?;

    nu!(_output, tmp.path().display(), "rm rm_test.txt");

    assert!(!file.as_ref().exists());

    Ok(())
}

#[test]
fn rm_can_remove_directory_contents_with_recursive_flag() -> Result<(), std::io::Error> {
    let _ = pretty_env_logger::try_init();

    let (playground, tmp, dir) = h::setup_playground_for("rm_test")?;

    for f in ["yehuda.txt", "jonathan.txt", "andres.txt"].iter() {
        h::create_file_at(&tmp.path().join(f))?;
    }

    nu!(
        _output,
        playground.path().display(),
        format!("rm {} --recursive", dir)
    );

    assert!(!tmp.path().exists());

    Ok(())
}

#[test]
fn rm_error_if_attempting_to_delete_a_directory_without_recursive_flag(
) -> Result<(), std::io::Error> {
    let (playground, tmp, dir) = h::setup_playground_for("rm_test_2")?;

    nu_error!(output, playground.path().display(), format!("rm {}", dir));

    assert!(tmp.path().exists());
    assert!(output.contains("is a directory"));
    h::delete_directory_at(tmp.path());

    Ok(())
}

#[test]
fn rm_error_if_attempting_to_delete_single_dot_as_argument() -> Result<(), std::io::Error> {
    let (_playground, tmp, _) = h::setup_playground_for("rm_test_2")?;

    nu_error!(output, tmp.path().display(), "rm .");
=======
fn rm_removes_a_file() {
    let sandbox = Playground::setup_for("rm_test")
        .with_files(vec![EmptyFile("i_will_be_deleted.txt")])
        .test_dir_name();

    nu!(
        _output,
        cwd(&Playground::root()),
        "rm rm_test/i_will_be_deleted.txt"
    );

    let path = &format!(
        "{}/{}/{}",
        Playground::root(),
        sandbox,
        "i_will_be_deleted.txt"
    );

    assert!(!h::file_exists_at(PathBuf::from(path)));
}

#[test]
fn rm_removes_files_with_wildcard() {
    r#" 
    Given these files and directories
        src
        src/cli.rs
        src/lib.rs
        src/prelude.rs
        src/parser
        src/parser/parse.rs
        src/parser/parser.rs
        src/parser/parse
        src/parser/hir
        src/parser/parse/token_tree.rs
        src/parser/hir/baseline_parse.rs
        src/parser/hir/baseline_parse_tokens.rs
    "#;

    let sandbox = Playground::setup_for("rm_test_wildcard")
        .within("src")
        .with_files(vec![
            EmptyFile("cli.rs"),
            EmptyFile("lib.rs"),
            EmptyFile("prelude.rs"),
        ])
        .within("src/parser")
        .with_files(vec![EmptyFile("parse.rs"), EmptyFile("parser.rs")])
        .within("src/parser/parse")
        .with_files(vec![EmptyFile("token_tree.rs")])
        .within("src/parser/hir")
        .with_files(vec![
            EmptyFile("baseline_parse.rs"),
            EmptyFile("baseline_parse_tokens.rs"),
        ])
        .test_dir_name();

    let full_path = format!("{}/{}", Playground::root(), sandbox);

    r#" The pattern 
            src/*/*/*.rs
        matches
            src/parser/parse/token_tree.rs
            src/parser/hir/baseline_parse.rs
            src/parser/hir/baseline_parse_tokens.rs
    "#;

    nu!(
        _output,
        cwd("tests/fixtures/nuplayground/rm_test_wildcard"),
        "rm \"src/*/*/*.rs\""
    );

    assert!(!h::files_exist_at(vec![
        Path::new("src/parser/parse/token_tree.rs"), 
        Path::new("src/parser/hir/baseline_parse.rs"), 
        Path::new("src/parser/hir/baseline_parse_tokens.rs")], PathBuf::from(&full_path)));

    assert_eq!(
        Playground::glob_vec(&format!("{}/src/*/*/*.rs", &full_path)),
        Vec::<PathBuf>::new()
    );
}

#[test]
fn rm_removes_directory_contents_with_recursive_flag() {
    let sandbox = Playground::setup_for("rm_test_recursive")
        .with_files(vec![
            EmptyFile("yehuda.txt"),
            EmptyFile("jonathan.txt"),
            EmptyFile("andres.txt"),
        ])
        .test_dir_name();

    nu!(
        _output,
        cwd("tests/fixtures/nuplayground"),
        "rm rm_test_recursive --recursive"
    );

    let expected = format!(
        "{}/{}",
        Playground::root(),
        sandbox
    );

    assert!(!h::file_exists_at(PathBuf::from(expected)));
}

#[test]
fn rm_errors_if_attempting_to_delete_a_directory_without_recursive_flag() {
    let sandbox = Playground::setup_for("rm_test_2").test_dir_name();
    let full_path = format!("{}/{}", Playground::root(), sandbox);

    nu_error!(output, cwd(&Playground::root()), "rm rm_test_2");

    assert!(h::file_exists_at(PathBuf::from(full_path)));
    assert!(output.contains("is a directory"));
}

#[test]
fn rm_errors_if_attempting_to_delete_single_dot_as_argument() {
    nu_error!(output, cwd(&Playground::root()), "rm .");
>>>>>>> 600f0f3a

    assert!(output.contains("may not be removed"));

    Ok(())
}

#[test]
<<<<<<< HEAD
fn rm_error_if_attempting_to_delete_two_dot_as_argument() -> Result<(), std::io::Error> {
    let (_playground, tmp, _) = h::setup_playground_for("rm_test_2")?;

    nu_error!(output, tmp.path().display(), "rm ..");
=======
fn rm_errors_if_attempting_to_delete_two_dot_as_argument() {
    nu_error!(output, cwd(&Playground::root()), "rm ..");
>>>>>>> 600f0f3a

    assert!(output.contains("may not be removed"));

    Ok(())
}<|MERGE_RESOLUTION|>--- conflicted
+++ resolved
@@ -4,8 +4,6 @@
 use helpers as h;
 use std::path::{Path, PathBuf};
 
-use nu::AbsolutePath;
-
 #[test]
 fn lines() {
     nu!(output,
@@ -85,21 +83,6 @@
 }
 
 #[test]
-<<<<<<< HEAD
-fn save_can_write_out_csv() -> Result<(), std::io::Error> {
-    let (playground, tmp, _dir) = h::setup_playground_for("save_test")?;
-
-    let expected_file = tmp.as_ref().join("cargo_sample.csv");
-
-    let root = &AbsolutePath::new(std::env::current_dir()?);
-
-    let path = root / "tests/fixtures/formats/cargo_sample.toml";
-
-    let command = format!(
-        "open {} | inc package.version --minor | get package | save {}",
-        path.as_ref().display(),
-        "cargo_sample.csv"
-=======
 fn save_figures_out_intelligently_where_to_write_out_with_metadata() {
     let sandbox = Playground::setup_for("save_smart_test")
         .with_files(vec![FileWithContent(
@@ -140,83 +123,13 @@
         _output,
         cwd(&Playground::root()),
         "open ../formats/cargo_sample.toml | inc package.version --minor | get package | save save_test/cargo_sample.csv"
->>>>>>> 600f0f3a
-    );
-
-    for item in std::fs::read_dir(tmp.as_ref()) {
-        println!("item :: {:?}", item);
-    }
-
-    nu!(_output, tmp.as_ref().display(), command);
+    );
 
     let actual = h::file_contents(&expected_file);
     assert!(actual.contains("[list list],A shell for the GitHub era,2018,ISC,nu,0.2.0"));
-
-    drop(playground);
-    drop(tmp);
-
-    Ok(())
-}
-
-#[test]
-<<<<<<< HEAD
-fn rm_can_remove_a_file() -> Result<(), std::io::Error> {
-    let _ = pretty_env_logger::try_init();
-
-    let (_playground, tmp, _) = h::setup_playground_for("remove_file")?;
-
-    let file = &AbsolutePath::new(&tmp) / "rm_test.txt";
-
-    h::create_file_at(&file)?;
-
-    nu!(_output, tmp.path().display(), "rm rm_test.txt");
-
-    assert!(!file.as_ref().exists());
-
-    Ok(())
-}
-
-#[test]
-fn rm_can_remove_directory_contents_with_recursive_flag() -> Result<(), std::io::Error> {
-    let _ = pretty_env_logger::try_init();
-
-    let (playground, tmp, dir) = h::setup_playground_for("rm_test")?;
-
-    for f in ["yehuda.txt", "jonathan.txt", "andres.txt"].iter() {
-        h::create_file_at(&tmp.path().join(f))?;
-    }
-
-    nu!(
-        _output,
-        playground.path().display(),
-        format!("rm {} --recursive", dir)
-    );
-
-    assert!(!tmp.path().exists());
-
-    Ok(())
-}
-
-#[test]
-fn rm_error_if_attempting_to_delete_a_directory_without_recursive_flag(
-) -> Result<(), std::io::Error> {
-    let (playground, tmp, dir) = h::setup_playground_for("rm_test_2")?;
-
-    nu_error!(output, playground.path().display(), format!("rm {}", dir));
-
-    assert!(tmp.path().exists());
-    assert!(output.contains("is a directory"));
-    h::delete_directory_at(tmp.path());
-
-    Ok(())
-}
-
-#[test]
-fn rm_error_if_attempting_to_delete_single_dot_as_argument() -> Result<(), std::io::Error> {
-    let (_playground, tmp, _) = h::setup_playground_for("rm_test_2")?;
-
-    nu_error!(output, tmp.path().display(), "rm .");
-=======
+}
+
+#[test]
 fn rm_removes_a_file() {
     let sandbox = Playground::setup_for("rm_test")
         .with_files(vec![EmptyFile("i_will_be_deleted.txt")])
@@ -290,10 +203,14 @@
         "rm \"src/*/*/*.rs\""
     );
 
-    assert!(!h::files_exist_at(vec![
-        Path::new("src/parser/parse/token_tree.rs"), 
-        Path::new("src/parser/hir/baseline_parse.rs"), 
-        Path::new("src/parser/hir/baseline_parse_tokens.rs")], PathBuf::from(&full_path)));
+    assert!(!h::files_exist_at(
+        vec![
+            Path::new("src/parser/parse/token_tree.rs"),
+            Path::new("src/parser/hir/baseline_parse.rs"),
+            Path::new("src/parser/hir/baseline_parse_tokens.rs")
+        ],
+        PathBuf::from(&full_path)
+    ));
 
     assert_eq!(
         Playground::glob_vec(&format!("{}/src/*/*/*.rs", &full_path)),
@@ -317,11 +234,7 @@
         "rm rm_test_recursive --recursive"
     );
 
-    let expected = format!(
-        "{}/{}",
-        Playground::root(),
-        sandbox
-    );
+    let expected = format!("{}/{}", Playground::root(), sandbox);
 
     assert!(!h::file_exists_at(PathBuf::from(expected)));
 }
@@ -340,25 +253,13 @@
 #[test]
 fn rm_errors_if_attempting_to_delete_single_dot_as_argument() {
     nu_error!(output, cwd(&Playground::root()), "rm .");
->>>>>>> 600f0f3a
 
     assert!(output.contains("may not be removed"));
-
-    Ok(())
-}
-
-#[test]
-<<<<<<< HEAD
-fn rm_error_if_attempting_to_delete_two_dot_as_argument() -> Result<(), std::io::Error> {
-    let (_playground, tmp, _) = h::setup_playground_for("rm_test_2")?;
-
-    nu_error!(output, tmp.path().display(), "rm ..");
-=======
+}
+
+#[test]
 fn rm_errors_if_attempting_to_delete_two_dot_as_argument() {
     nu_error!(output, cwd(&Playground::root()), "rm ..");
->>>>>>> 600f0f3a
 
     assert!(output.contains("may not be removed"));
-
-    Ok(())
 }